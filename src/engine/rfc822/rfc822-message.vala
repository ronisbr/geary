--- conflicted
+++ resolved
@@ -456,7 +456,6 @@
             return html_format ? get_text_body() : get_html_body();
         }
     }
-<<<<<<< HEAD
     
     /**
      * Return the body as a searchable string.  The body in this case should
@@ -533,11 +532,7 @@
         return RFC822.MailboxAddress.list_to_string(recipients, "", (a) => a.to_searchable_string());
     }
     
-    public Geary.Memory.AbstractBuffer get_content_by_mime_id(string mime_id) throws RFC822Error {
-=======
-
     public Memory.Buffer get_content_by_mime_id(string mime_id) throws RFC822Error {
->>>>>>> a4ce7899
         GMime.Part? part = find_mime_part_by_mime_id(message.get_mime_part(), mime_id);
         if (part == null) {
             throw new RFC822Error.NOT_FOUND("Could not find a MIME part with content-id %s",
