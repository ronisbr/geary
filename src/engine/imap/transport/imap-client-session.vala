--- conflicted
+++ resolved
@@ -134,16 +134,10 @@
     private ClientConnection? cx = null;
     private string? current_mailbox = null;
     private bool current_mailbox_readonly = false;
-<<<<<<< HEAD
     private Gee.HashMap<Tag, CompletionStatusResponse> seen_completion_responses = new Gee.HashMap<
-        Tag, CompletionStatusResponse>(Hashable.hash_func, Equalable.equal_func);
+        Tag, CompletionStatusResponse>();
     private Gee.HashMap<Tag, CommandCallback> waiting_for_completion = new Gee.HashMap<
-        Tag, CommandCallback>(Hashable.hash_func, Equalable.equal_func);
-=======
-    private Gee.HashMap<Tag, CommandCallback> tag_cb = new Gee.HashMap<Tag, CommandCallback>();
-    private Gee.HashMap<Tag, CommandResponse> tag_response = new Gee.HashMap<Tag, CommandResponse>();
-    private Capabilities capabilities = new Capabilities(0);
->>>>>>> 2617f994
+        Tag, CommandCallback>();
     private int next_capabilities_revision = 1;
     private uint keepalive_id = 0;
     private uint selected_keepalive_secs = 0;
@@ -643,7 +637,7 @@
         
         // only interested in LoginCommand returning
         assert(state_change_cmd != null);
-        if (!completion_response.tag.equals(state_change_cmd.tag))
+        if (!completion_response.tag.equal_to(state_change_cmd.tag))
             return on_recv_completion(state, event, user, object);
         
         debug("[%s] on_login_recv_completion: %s", to_string(), completion_response.to_string());
@@ -934,7 +928,7 @@
         CompletionStatusResponse completion_response = (CompletionStatusResponse) object;
         
         assert(state_change_cmd != null);
-        if (!completion_response.tag.equals(state_change_cmd.tag))
+        if (!completion_response.tag.equal_to(state_change_cmd.tag))
             return on_recv_completion(state, event, user, object);
         
         switch (completion_response.status) {
@@ -998,7 +992,7 @@
         CompletionStatusResponse completion_response = (CompletionStatusResponse) object;
         
         assert(state_change_cmd != null);
-        if (!completion_response.tag.equals(state_change_cmd.tag))
+        if (!completion_response.tag.equal_to(state_change_cmd.tag))
             return on_recv_completion(state, event, user, object);
         
         state_change_cmd = null;
@@ -1046,7 +1040,7 @@
         CompletionStatusResponse completion_response = (CompletionStatusResponse) object;
         
         assert(state_change_cmd != null);
-        if (!completion_response.tag.equals(state_change_cmd.tag))
+        if (!completion_response.tag.equal_to(state_change_cmd.tag))
             return on_recv_completion(state, event, user, object);
         
         state_change_cmd = null;
@@ -1253,15 +1247,7 @@
             throw new ImapError.NOT_CONNECTED("Not connected to %s", imap_endpoint.to_string());
         }
         
-<<<<<<< HEAD
         assert(completion_response != null);
-=======
-        bool removed = tag_response.unset(cmd.tag);
-        assert(removed);
-        
-        assert(cmd_response.is_sealed());
-        assert(cmd_response.status_response.tag.equal_to(cmd.tag));
->>>>>>> 2617f994
         
         if (completion_response.status != Status.OK)
             throw new ImapError.FAILED("Command %s failed: %s", cmd.name, completion_response.to_string());
