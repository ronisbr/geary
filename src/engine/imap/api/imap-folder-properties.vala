--- conflicted
+++ resolved
@@ -52,11 +52,7 @@
     public int recent { get; internal set; }
     public UIDValidity? uid_validity { get; internal set; }
     public UID? uid_next { get; internal set; }
-<<<<<<< HEAD
-    public MailboxAttributes attrs { get; private set; }
-=======
     public MailboxAttributes attrs { get; internal set; }
->>>>>>> 6ce275f6
     
     // Note that unseen from SELECT/EXAMINE is the *position* of the first unseen message,
     // not the total unseen count, so it should not be passed in here, but rather the unseen
