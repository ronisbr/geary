/* Copyright 2011-2013 Yorba Foundation
 *
 * This software is licensed under the GNU Lesser General Public License
 * (version 2.1 or later).  See the COPYING file in this distribution.
 */

public class Geary.Imap.ServerData : ServerResponse {
    public ServerDataType server_data_type { get; private set; }
    
<<<<<<< HEAD
    public ServerData.reconstitute(RootParameters root) throws ImapError {
        base.reconstitute(root);
        
        server_data_type = ServerDataType.from_response(this);
    }
    
    public static bool is_server_data(RootParameters root) {
        try {
            ServerDataType.from_response(root);
            
            return true;
        } catch (ImapError ierr) {
            return false;
        }
    }
    
    /**
     * Since Capabilities are revisioned, pass a ref to an int that will be incremented after handed
     * to the Capabilities constructor.  This can be used to track the revision of capabilities
     * seen on the connection.
     */
    public Capabilities get_capabilities(ref int next_revision) throws ImapError {
        if (server_data_type != ServerDataType.CAPABILITY)
            throw new ImapError.PARSE_ERROR("Not CAPABILITY data: %s", to_string());
        
        Capabilities capabilities = new Capabilities(next_revision++);
        for (int ctr = 2; ctr < get_count(); ctr++) {
            StringParameter? param = get_if_string(ctr);
            if (param != null)
                capabilities.add_parameter(param);
        }
        
        return capabilities;
    }
    
    public int get_exists() throws ImapError {
        if (server_data_type != ServerDataType.EXISTS)
            throw new ImapError.PARSE_ERROR("Not EXISTS data: %s", to_string());
        
        return get_as_string(1).as_int(0);
    }
    
    public MessageNumber get_expunge() throws ImapError {
        if (server_data_type != ServerDataType.EXPUNGE)
            throw new ImapError.PARSE_ERROR("Not EXPUNGE data: %s", to_string());
        
        return new MessageNumber(get_as_string(1).as_int());
    }
    
    public FetchedData get_fetch() throws ImapError {
        if (server_data_type != ServerDataType.FETCH)
            throw new ImapError.PARSE_ERROR("Not FETCH data: %s", to_string());
        
        return FetchedData.decode(this);
    }
    
    public MailboxAttributes get_flags() throws ImapError {
        if (server_data_type != ServerDataType.FLAGS)
            throw new ImapError.PARSE_ERROR("Not FLAGS data: %s", to_string());
        
        return MailboxAttributes.from_list(get_as_list(2));
    }
    
    public MailboxInformation get_list() throws ImapError {
        if (server_data_type != ServerDataType.LIST)
            throw new ImapError.PARSE_ERROR("Not LIST data: %s", to_string());
        
        return MailboxInformation.decode(this);
    }
    
    public int get_recent() throws ImapError {
        if (server_data_type != ServerDataType.RECENT)
            throw new ImapError.PARSE_ERROR("Not RECENT data: %s", to_string());
        
        return get_as_string(1).as_int(0);
    }
    
    public StatusData get_status() throws ImapError {
        if (server_data_type != ServerDataType.STATUS)
            throw new ImapError.PARSE_ERROR("Not STATUS data: %s", to_string());
        
        return StatusData.decode(this);
=======
    public ServerData.migrate(RootParameters root) throws ImapError {
        base.migrate(root);
>>>>>>> 405b4b9c
    }
}
<|MERGE_RESOLUTION|>--- conflicted
+++ resolved
@@ -7,11 +7,8 @@
 public class Geary.Imap.ServerData : ServerResponse {
     public ServerDataType server_data_type { get; private set; }
     
-<<<<<<< HEAD
-    public ServerData.reconstitute(RootParameters root) throws ImapError {
-        base.reconstitute(root);
-        
-        server_data_type = ServerDataType.from_response(this);
+    public ServerData.migrate(RootParameters root) throws ImapError {
+        base.migrate(root);
     }
     
     public static bool is_server_data(RootParameters root) {
@@ -90,9 +87,5 @@
             throw new ImapError.PARSE_ERROR("Not STATUS data: %s", to_string());
         
         return StatusData.decode(this);
-=======
-    public ServerData.migrate(RootParameters root) throws ImapError {
-        base.migrate(root);
->>>>>>> 405b4b9c
     }
 }
